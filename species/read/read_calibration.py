"""
Module with reading functionalities for calibration spectra.
"""

import os
import configparser

import h5py
import spectres
import numpy as np

from scipy.optimize import curve_fit

from species.analysis import photometry
from species.core import box
from species.read import read_filter


class ReadCalibration:
    """
    Class for reading a calibration spectrum from the database.
    """

    def __init__(self,
                 tag,
                 filter_name=None):
        """
        Parameters
        ----------
        tag : str
            Database tag of the calibration spectrum.
        filter_name : str, None
            Filter ID that is used for the wavelength range. Full spectrum is used if set to None.

        Returns
        -------
        NoneType
            None
        """

        self.tag = tag
        self.filter_name = filter_name

        if filter_name is None:
            self.wavel_range = None

        else:
            transmission = read_filter.ReadFilter(filter_name)
            self.wavel_range = transmission.wavelength_range()

        config_file = os.path.join(os.getcwd(), 'species_config.ini')

        config = configparser.ConfigParser()
        config.read_file(open(config_file))

        self.database = config['species']['database']

    def resample_spectrum(self,
                          wavel_points,
                          model_param=None,
                          apply_mask=False):
        """
        Function for resampling of a spectrum and uncertainties onto a new wavelength grid.

        Parameters
        ----------
        wavel_points : numpy.ndarray
            Wavelength points (um).
        model_param : dict, None
            Model parameters. Should contain the 'scaling' value. Not used if set to None.
        apply_mask : bool
            Exclude negative values and NaN values.

        Returns
        -------
        species.core.box.SpectrumBox
            Box with the resampled spectrum.
        """

        calibbox = self.get_spectrum()

        if apply_mask:
            indices = np.where(calibbox.flux > 0.)[0]

            calibbox.wavelength = calibbox.wavelength[indices]
            calibbox.flux = calibbox.flux[indices]
            calibbox.error = calibbox.error[indices]

        flux_new, error_new = spectres.spectres(wavel_points,
                                                calibbox.wavelength,
                                                calibbox.flux,
<<<<<<< HEAD
                                                spec_errs=calibbox.error)
=======
                                                spec_errs=calibbox.error,
                                                fill=0.,
                                                verbose=False)
>>>>>>> 028d2db1

        if model_param is not None:
            flux_new = model_param['scaling']*flux_new
            error_new = model_param['scaling']*error_new

        return box.create_box(boxtype='spectrum',
                              spectrum='calibration',
                              wavelength=wavel_points,
                              flux=flux_new,
                              error=error_new,
                              name=self.tag,
                              simbad=None,
                              sptype=None,
                              distance=None)

    def get_spectrum(self,
                     model_param=None,
                     apply_mask=False,
                     spec_res=None,
                     extrapolate=False,
                     min_wavelength=None):
        """
        Function for selecting the calibration spectrum.

        Parameters
        ----------
        model_param : dict, None
            Model parameters. Should contain the 'scaling' value. Not used if set to None.
        apply_mask : bool
            Exclude negative values and NaN values.
        spec_res : float, None
            Spectral resolution. Original wavelength points are used if set to None.
        extrapolate : bool
            Extrapolate to 6 um by fitting a power law function.
        min_wavelength : float, None
            Minimum wavelength used for fitting the power law function. All data is used if set
            to None.

        Returns
        -------
        species.core.box.SpectrumBox
            Box with the spectrum.
        """

        with h5py.File(self.database, 'r') as h5_file:
            data = np.asarray(h5_file['spectra/calibration/'+self.tag])

            wavelength = np.asarray(data[0, ])
            flux = np.asarray(data[1, ])
            error = np.asarray(data[2, ])

        if apply_mask:
            indices = np.where(flux > 0.)[0]

            wavelength = wavelength[indices]
            flux = flux[indices]
            error = error[indices]

        if model_param is not None:
            flux = model_param['scaling']*flux
            error = model_param['scaling']*error

        if self.wavel_range is None:
            wl_index = np.ones(wavelength.size, dtype=bool)
        else:
            wl_index = (flux > 0.) & (wavelength > self.wavel_range[0]) & \
                       (wavelength < self.wavel_range[1])

        count = np.count_nonzero(wl_index)

        if count > 0:
            index = np.where(wl_index)[0]

            if index[0] > 0:
                wl_index[index[0] - 1] = True

            if index[-1] < len(wl_index)-1:
                wl_index[index[-1] + 1] = True

            wavelength = wavelength[wl_index]
            flux = flux[wl_index]
            error = error[wl_index]

        if extrapolate:
            def _power_law(wavelength, offset, scaling, power_index):
                return offset + scaling*wavelength**power_index

            if min_wavelength:
                indices = np.where(wavelength > min_wavelength)[0]
            else:
                indices = np.arange(0, wavelength.size, 1)

            popt, pcov = curve_fit(f=_power_law,
                                   xdata=wavelength[indices],
                                   ydata=flux[indices],
                                   p0=(0., np.mean(flux[indices]), -1.),
                                   sigma=error[indices])

            sigma = np.sqrt(np.diag(pcov))

            print(f'Fit result for f(x) = a + b*x^c:')
            print(f'a = {popt[0]} +/- {sigma[0]}')
            print(f'b = {popt[1]} +/- {sigma[1]}')
            print(f'c = {popt[2]} +/- {sigma[2]}')

            while wavelength[-1] <= 6.:
                wl_add = wavelength[-1] + wavelength[-1]/1000.

                wavelength = np.append(wavelength, wl_add)
                flux = np.append(flux, _power_law(wl_add, popt[0], popt[1], popt[2]))
                error = np.append(error, 0.)

        if spec_res is not None:
            wavelength_new = [wavelength[0]]

            while wavelength_new[-1] < wavelength[-1]:
                wavelength_new.append(wavelength_new[-1] + wavelength_new[-1]/(2.*spec_res))

            wavelength_new = np.asarray(wavelength_new[:-1])

            value_error = True

            while value_error:
                try:
                    flux_new, error_new = spectres.spectres(wavelength_new,
                                                            wavelength,
                                                            flux,
<<<<<<< HEAD
                                                            spec_errs=error)
=======
                                                            spec_errs=error,
                                                            fill=0.,
                                                            verbose=False)
>>>>>>> 028d2db1

                    value_error = False

                except ValueError:
                    wavelength_new = wavelength_new[1:-1]
                    value_error = True

            wavelength = wavelength_new
            flux = flux_new
            error = error_new

        return box.create_box(boxtype='spectrum',
                              spectrum='calibration',
                              wavelength=wavelength,
                              flux=flux,
                              error=error,
                              name=self.tag,
                              simbad=None,
                              sptype=None,
                              distance=None)

    def get_flux(self,
                 model_param=None):
        """
        Function for calculating the average flux density for the ``filter_name``.

        Parameters
        ----------
        model_param : dict, None
            Model parameters. Should contain the 'scaling' value. Not used if set to None.

        Returns
        -------
        float
            Average flux density (W m-2 um-1).
        """

        specbox = self.get_spectrum(model_param=model_param)

        synphot = photometry.SyntheticPhotometry(self.filter_name)

        return synphot.spectrum_to_flux(specbox.wavelength, specbox.flux)

    def get_magnitude(self,
                      model_param=None,
                      distance=None):
        """
        Function for calculating the apparent magnitude for the ``filter_name``.

        Parameters
        ----------
        model_param : dict, None
            Model parameters. Should contain the 'scaling' value. Not used if set to None.
        distance : float, None
            Distance to the calibration objects (pc).

        Returns
        -------
        float
            Apparent magnitude (mag).
        float, None
            Absolute magnitude (mag).
        """

        specbox = self.get_spectrum(model_param=model_param)

        synphot = photometry.SyntheticPhotometry(self.filter_name)

        return synphot.spectrum_to_magnitude(specbox.wavelength,
                                             specbox.flux,
                                             error=specbox.error,
                                             distance=distance)<|MERGE_RESOLUTION|>--- conflicted
+++ resolved
@@ -89,13 +89,9 @@
         flux_new, error_new = spectres.spectres(wavel_points,
                                                 calibbox.wavelength,
                                                 calibbox.flux,
-<<<<<<< HEAD
-                                                spec_errs=calibbox.error)
-=======
                                                 spec_errs=calibbox.error,
                                                 fill=0.,
                                                 verbose=False)
->>>>>>> 028d2db1
 
         if model_param is not None:
             flux_new = model_param['scaling']*flux_new
@@ -223,13 +219,9 @@
                     flux_new, error_new = spectres.spectres(wavelength_new,
                                                             wavelength,
                                                             flux,
-<<<<<<< HEAD
-                                                            spec_errs=error)
-=======
                                                             spec_errs=error,
                                                             fill=0.,
                                                             verbose=False)
->>>>>>> 028d2db1
 
                     value_error = False
 
