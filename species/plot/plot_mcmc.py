--- conflicted
+++ resolved
@@ -18,11 +18,7 @@
 
 from species.core import constants
 from species.data import database
-<<<<<<< HEAD
-from species.util import plot_util, dust_util, retrieval_util
-=======
-from species.util import plot_util, dust_util, read_util
->>>>>>> 91df9b80
+from species.util import plot_util, dust_util, read_util, retrieval_util
 
 
 @typechecked
@@ -381,9 +377,6 @@
             # box.parameters.append('m_mdot')
             # ndim += 1
 
-<<<<<<< HEAD
-    labels = plot_util.update_labels(samples_box.parameters)
-=======
     if inc_mass:
         if 'logg' in box.parameters and 'radius' in box.parameters:
             logg_index = np.argwhere(np.array(box.parameters) == 'logg')[0]
@@ -400,7 +393,6 @@
             warnings.warn('Samples with the log(g) and radius are required for \'inc_mass=True\'.')
 
     labels = plot_util.update_labels(box.parameters)
->>>>>>> 91df9b80
 
     samples = samples.reshape((-1, ndim))
 
